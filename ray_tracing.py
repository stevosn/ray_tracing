from numpy import array, matrix, inf, nan, ones, zeros, isinf, isfinite
from numpy import linspace, matmul, sign

import matplotlib

matplotlib.use('nbAgg')

import matplotlib.pyplot as plt


def get_image_pos(object_distance, focal_length):
    s = object_distance
    f = focal_length
    if s == f:
        # print('Image at infinity')
        return sign(s*f) * inf
    return 1 / (1 / f - 1 / s)


def get_image_size(object_size, object_distance, focal_length):
    A = object_size
    s = object_distance
    f = focal_length
    b = get_image_pos(s, f)
    
<<<<<<< HEAD
    return A * b / s
=======
    return A * b / a
>>>>>>> a25bf12c


class OPE(object):
    def __init__(self, a=inf, d=None, f=None, name=''):
        """
        Optical path element used for ray tracing.

        Arguments
        ---------
        a : inf or float
            Aperture of the element.
        d : float or None
            Distance travelled through optical element.
        f : flaot or None
            Focal length of optical element.
        name : str
            Name of the element.
        """
        self.aperture = abs(a)
        self.name = name
        self.focal_length = f if f else inf
        self.distance = d if d else 0

        if f:
            self.c = -1 / f
        else:
            self.c = 0

        if d:
            self.b = d
        else:
            self.b = 0

    def copy(self, name=None):
        """
        Returns a copy of the OPE.
        """
        a = self.aperture
        name = name if name else f'{self.name}_copy'
        f = self.focal_length
        d = self.distance

        return OPE(a=a, d=d, f=f, name=name)

    def is_lens(self):
        if self.get_matrix()[1, 0] != 0:
            return True
        else:
            return False

    def get_matrix(self):
        return matrix([[1, self.b], [self.c, 1]])

    def passes_aperture(self, r, verbose=False):
        """
        Does an input ray r pass the optical element.
        """
        h = r.flatten()[0]
        if abs(h) > self.aperture:
            if verbose:
                print('{0:s}: stopped at aperture with height {1:1.3f}'.format(
                    self.name, h))
            return False
        else:
            if verbose:
                print('{0:s}: passed aperture with height {1:1.3f}'.format(
                    self.name, h))
            return True

    def pass_aperture(self, r, verbose=False):
        """ Return nan vector if ray cannot pass aperture."""
        if self.passes_aperture(r, verbose=verbose):
            return r
        else:
            return matrix(ones(r.shape) * nan)

    def transmit(self, r, verbose=False):
        """ Calculate output ray. """
        M = self.get_matrix()
        r_ = M * matrix(self.pass_aperture(r, verbose=verbose)).T
        return array(r_).flatten()

    def get_travel_length(self):
        """ Length the optical element takes. """
        return self.b

    def has_aperture(self):
        """ Return True is OPE has an aperture. """
        if self.aperture < inf:
            return True
        else:
            return False

def trace_ray(r, sequence):
    """Take r as input vector and trace the ray through the sequence of
    optical path elements OLEs.

    Arguments
    ---------
    r : 2-tuple
        Vector with the first element beeing the ray height and the
        second being the angle
    sequence : list of optical path elements (OPE)

    Returns
    -------
    (dist, ray)
    dist : array
        Array representing the position of the ray through the trace.
    ray : array
        Array representing the ray vectors at the corresponding
        distances.
    """
    ray0 = zeros((2, len(sequence) + 1))
    ray0[:, 0] = r

    # Do the calculations
    distances = [0.0]
    for idx, ope in enumerate(sequence):
        ray0[:, idx + 1] = ope.transmit(ray0[:, idx])
        distances.append(distances[idx] + ope.get_travel_length())

    dist = array(distances)

    return (dist, ray0)


def remove_apertures(sequence):
    """
    Return a copy of the sequence without apertures.
    """
    seq = []
    for ope in sequence:
        new_ope = ope.copy()
        new_ope.aperture = inf
        seq.append(new_ope)
    return seq


def get_first_aperture(sequence):
    """
    get aperture of first lens in path and calculate distance to it.

    Arguments
    ---------
    sequence : list of OPE
        List of optical path elements

    Returns
    -------
    tuple(idx, distance, aperture)
    """
    d = 0.0
    a = inf
    for idx, m in enumerate(sequence):
        if isinf(m.aperture):
            d += m.get_travel_length()
        else:
            a = m.aperture
            break
    return (idx, d, a)

def get_pos_at_idx(idx, sequence):
    """
    Return the position of the element at the given index.
    """
    d = sum([ope.get_travel_length() for ope in sequence[:idx + 1]])
    
    return d

def get_aperture_pos(sequence):
    """
    Calculate positions of apertures.

    Returns
    -------
    List of tuples with index and position of OPE in sequence.
    """
    d = 0.0
    d_ = []
    for idx, ope in enumerate(sequence):
        if ope.has_aperture():
            d_.append((idx, d))
        else:
            d += ope.get_travel_length()

    return d_


def get_lens_pos(sequence):
    """
    Calculate positions of lenses.

    Returns
    -------
    List of tuples with index and position of OPE in sequence.
    """
    d = 0.0
    d_ = []
    for idx, ope in enumerate(sequence):
        if ope.is_lens():
            d_.append((idx, d))
        else:
            d += ope.get_travel_length()

    return d_


def get_angle_lim(h, d, a):
    """
    Calculate the upper and lower angles of a source that is at
    distance d to an aperture a.
    """
    # return (arctan((a - h) / d), arctan(-(a + h) / d))
    return (-(a - h) / d, (a + h) / d)


def optical_system_parser(s):
    '''
    Convert a string into a seqeunce of optical path elements.

    Example
    -------
    s = 'd15 | l15/5.5 | d15'
    would result in a seqeunce of a distance element of 15 lu
    (lu=length units), followed by a Lens with focal length 15 lu
    with aperture 5.5 lu and another distance of 15 lu.
    '''
    if not isinstance(s, str):
        raise TypeError('Input string does not seem to be a string.')
            
    sequence = []

    for idx, si in enumerate(s.lower().replace(' ', '').split('|')):
        if si.startswith('d'):
            s_ = si.split('/')
            d = float(s_[0][1:])
            name = f'D_{int(round(d)):d}'
            if len(s_) == 2:
                a = float(s_[1])
                ope = OPE(d=d, a=a, name=name)
            else:
                ope = OPE(d=d, name=name)
        elif si.startswith('l'):
            s_ = si.split('/')
            f = float(s_[0][1:])
            name = f'L_{int(round(d)):d}'
            if len(s_) == 2:
                a = float(s_[1])
                ope = OPE(f=f, a=a, name=name)
            else:
                ope = OPE(f=f, name=name)
        elif si.startswith('a'):
            s_ = si.split('/')
            a = float(s_[0][1:])
            name = f'A_{int(round(d)):d}'
            ope = OPE(a=a, name=name)
        else:
            print('unknown element {}'.format(si))
        sequence.append(ope)

    return sequence


def get_max_aperture(sequence):
    """
    Return largest aperture in sequence.

    Returns None if no apertures are defined.
    """
    apertures = [abs(ope.aperture) for ope in sequence if ope.aperture != inf]

    if not apertures:
        out = None
    else:
        out = max(apertures)

    return out


class Ray(object):
    """
    Defines properties of a ray.
    """
    def __init__(self, height, angle, intensity=1.0):
        """
        Create a ray which is defined by its height and its angle,

        The angle is measured between the horizontal and teh ray,
        counter-clockwise.
        """
        self.height = height
        self.angle = angle
        self.intensity = intensity

    @property
    def vector(self):
        return (self.height, self.angle)


        
class OpticalSystem(object):
    """
    Manages an optical system.
    """
    def __init__(self, sequence):
        """
        Create optical system.

        Sequence can be a string or a list of OPEs.
        """
        try:
            seq = optical_system_parser(sequence)
        except TypeError:
            try:
                seq = sequence[:]
            except:
                raise TypeError('Sequence is not a proper string nor a sequence of OPEs.')
            
        self.sequence = seq
        self.max_y = 0.0
        self._plot_axis = None
        self._statics_drawn = None

    def _init_axis(self):
        self._statics_drawn = False
        axis = plt.figure().add_subplot(111)
        self._plot_axis = axis


    def get_matrix(self):
        """
        Return the tranfer matrix of the system.
        """
        M = matrix([[1, 0],
                    [0, 1]])
        mats = [ope.get_matrix() for ope in self.sequence]

        for mat in mats:
            M = matmul(mat, M)

        return M
        
    def add_ope(self, ope, index=None):
        """
        Add an optical path element to sequence of OPEs.

        Provide index to insert, leave to append.
        """
        if index:
            self.sequence.insert(index, ope)
        else:
            self.sequence.append(ope)
            
        
    @property
    def plot_axis(self):
        if not self._plot_axis:
            self._init_axis()
        return self._plot_axis

    @plot_axis.setter
    def plot_axis(self, axis):
        self._plot_axis = axis

    def set_max_y(self, y):
        if abs(y) > self.max_y:
            self.max_y = abs(y)

    def plot_statics(self, axis=None):
        """
        Plots statics, i.e. Lenses etc. and creates an axis if not
        given or present, yet.
        """
        if axis:
            self.plot_axis = axis
        else:
            axis = self.plot_axis

        if not self._statics_drawn:
            # draw optical axis
            axis.axhline(color='k', linewidth=0.5, linestyle='--')
            # draw lenses
            for idx, x in get_lens_pos(self.sequence):
                axis.axvline(x=x, ymin=0.02, ymax=0.98,
                             linewidth=0.5, linestyle='--')
            # draw apertures
            self.draw_apertures()

            self._statics_drawn = True

        return axis

    def draw_apertures(self):
        """
        Draw the apertures in the sequence
        """
        ax = self.plot_axis

        plt_kws = dict(linewidth=2, linestyle='-')

        a_max = get_max_aperture(self.sequence)

        if a_max:
            for idx, x in get_aperture_pos(self.sequence):
                a = self.sequence[idx].aperture
                if self.sequence[idx].is_lens():
                    plt_kws['color'] = 'darkslategrey'
                else:
                    plt_kws['color'] = 'teal'
                ax.plot([x, x], [-2*a_max, -a], **plt_kws)
                ax.plot([x, x], [a, 2*a_max], **plt_kws)
                self.set_max_y(2*a_max)
    
    
    def reset_plot(self):
        """ Reset internal plot axis."""
        self._statics_drawn = False

    def plot_rays(self, h, parallel=False, d=None, plot_fan=False,
                  axis=None, label=None, plot_statics=True, **pltkws):
        """
        Plot the ray trace through the sequence of OPEs.

        Arguments
        ---------
        h : float or iterable
            Height(s) of ray .
        sequence : list of OPE
            sequence of optical path elements.
        parallel : bool
            Whether the source ray is a parallel beam.
        d : float
            Diameter of an incoming parallel beam.
        plot_fan : bool or int
            Plot a fan of rays.
        axis : matplotlib.Axis
        label : str
            Label of the plotted line

        Keyword Arguments
        -----------------
        kws passed to plt.plot(**pltkws)

        Returns
        -------
        maplotlib.figure
        """
        try:
            heights = iter(h)
        except TypeError:
            heights = [h]

        if plot_statics:
            ax = self.plot_statics(axis=axis)
        else:
            ax = self.plot_axis

        if not any([a in pltkws for a in ['c', 'col', 'color']]):
            cycle_colors = True

        n = 1 * plot_fan

        for h in heights:
            if parallel:
                d = d or 1.0
                hs = list(linspace(h - d/2, h + d/2, n if n > 1 else 2))
                while True:
                    if cycle_colors:
                        pltkws['color'] = next(ax._get_lines.prop_cycler)['color']
                    try:
                        hin = hs.pop(0)
                        dist, r1 = trace_ray((hin, 0), self.sequence)
                        ax.plot(dist, r1[0, :], label=label or f'r = ({hin:1.2f}, 0)', **pltkws)
                        self.set_max_y(max(abs(r1[0, :])))
                    except:
                        # even
                        break
                    try:
                        dist, r2 = trace_ray((hs.pop(-1), 0), self.sequence)
                        ax.plot(dist, r2[0, :], **pltkws)
                        self.set_max_y(max(abs(r2[0, :])))
                    except:
                        # odd
                        break 
            else:
                if self.has_aperture():
                    # get distance and aperture of first aperture
                    _, d, aperture = get_first_aperture(self.sequence)
                    a1, a2 = get_angle_lim(h, d, aperture)
                else:
                    try:
                        _, d = get_lens_pos(self.sequence)[0]
                    except:
                        d = inf
                    a1 = -h/d
                    a2 = 0

                if n > 0:
                    angles = list(linspace(a1, a2, n))
                else:
                    angles = [a1, a2]

                while True:
                    if cycle_colors:
                        pltkws['color'] = next(ax._get_lines.prop_cycler)['color']
                    try:
                        ang = angles.pop(0)
                        ray1 = (h, ang)
                        dist, r1 = trace_ray(ray1, self.sequence)
                        ax.plot(dist, r1[0, :], label=label or f'r =({h:1.2f}, {ang:1.2f})', **pltkws)
                        self.set_max_y(max(abs(r1[0, :])))
                    except:
                        # even
                        break
                    try:
                        ray2 = (h, angles.pop(-1))
                        dist, r2 = trace_ray(ray2, self.sequence)
                        ax.plot(dist, r2[0, :], **pltkws)
                        self.set_max_y(max(abs(r2[0, :])))
                    except:
                        # odd
                        break

        return ax

    def plot_ray(self, ray, axis=None, **pltkws):
        """
        Plot a ray.

        Arguments
        ---------
        ray : tuple(height, angle)

        Returns
        -------
        lines : plotted lines in axis
        """
        if not self._statics_drawn:
            ax = self.plot_statics(axis=axis)
        else:
            ax = self.plot_axis

        if not any([a in pltkws for a in ['c', 'col', 'color']]):
            pltkws['color'] = next(ax._get_lines.prop_cycler)['color']

        if not 'label' in pltkws:
            label = f'r =({ray[0]:1.2f}, {ray[1]:1.2f})'
        else:
            label = pltkws.pop('label')

        dist, r = trace_ray(ray, self.sequence)
        lines = ax.plot(dist, r[0, :], label=label, **pltkws)
        self.set_max_y(max(abs(r[0, :])))
        
        return lines

    @property
    def lens_positions(self):
        pos = list(zip(*get_lens_pos(self.sequence)))[1]
        return pos

    def print_ope_sequence(self):
        """
        Return a list of names of the OPEs in the sequence.
        """
        n = len(self.sequence)
        print('|'.join(f'{idx:^7d}' for idx in range(n)))
        print('|'.join(f'{name:^7s}' for name in self.names))
 

    @property
    def names(self):
        return [ope.name for ope in self.sequence]

    @property
    def aperture_positions(self):
        pos = list(zip(*get_aperture_pos(self.sequence)))[1]
        return pos

    @property
    def aperture_sizes(self):
        """ Return the aperture (half) sizes."""
        aps = [ope.aperture for ope in self.sequence if ope.has_aperture()]
        
        return aps
    
    def adjust_ylims(self):
        """
        Adjusts the y limits of the plot according to the apertures
        and rays.
        """
        max_y = self.max_y
        max_a = get_max_aperture(self.sequence)

        y = max([max_y, max_a])
        self.plot_axis.set_ylim([-0.9 * y, 0.9 * y])

    def get_idx_aperture_stop(self):
        """
        Find the optical element that defines the aperture stop of the
        system.

        Returns the index of the OPE in the sequence.
        """
        if get_max_aperture(self.sequence) is None:
            print('No apertures found.')
            out = None
        else:
            angle = 1e-10
            ctr = 0
            while True:
                ctr += 1
                _, rays = trace_ray((0, angle), self.sequence)
                if all(isfinite(rays[0])):
                    break
                else:
                    angle = angle / 2
                if ctr > 100:
                    raise Exception('Unable to trace ray through sequence.')
                
            ratio = 0.0
            for idx, ope in enumerate(self.sequence):
                ratio_ = abs(rays[0, idx+1]) / ope.aperture
                if ratio_ > ratio:
                    ratio = ratio_
                    out = idx

        return out

    def has_aperture(self):
        if any(ope.has_aperture() for ope in self.sequence):
            return True
        else:
            return False

    def get_aperture_stop_position(self, verbose=False):
        """
        Reduce sequence upto aperture and get distance from lens pos
        function.
        """
        _, d = get_aperture_pos(self.sequence[:self.get_idx_aperture_stop() + 1])[-1]

        if verbose:
            print(f'aperture stop position = {d:1.2f}')

        return d

    def get_aperture_stop_size(self, verbose=False):
        """
        Return the (half) aperture stop size.
        """
        a = self.sequence[self.get_idx_aperture_stop()].aperture
        if verbose:
            print(f'aperture half-diameter = {a:1.2f}')
        return a

    def indicate_aperture_stop(self, axis=None, color='orangered', verbose=False):
        """
        Draw the aperture stop in the ray tracing diagram.
        """
        if axis:
            ax = axis
        else:
            ax = self.plot_axis
        plt_kws = dict(linewidth=2.0, linestyle='-', color=color)

        x = self.get_aperture_stop_position(verbose=verbose)
        a = self.get_aperture_stop_size(verbose=verbose)
        y_max = self._get_y_max(verbose=verbose)

        ax.plot([x, x], [a, y_max], **plt_kws)
        ax.plot([x, x], [-y_max, -a], **plt_kws)
        
    def calc_entrance_pupil_position(self, verbose=False):
        """ sequence of OPEs preceeding the aperture stop """
        sequence_prec = self.sequence[:self.get_idx_aperture_stop()]
        d_ap = self.get_aperture_stop_position(verbose=verbose)
        x = d_ap
        mag = 1.0
        for idx, lens_pos in get_lens_pos(sequence_prec)[::-1]:
            # object distance
            d_obj = x - lens_pos
            # image distance
            d_img = get_image_pos(d_obj, sequence_prec[idx].focal_length)
            if verbose > 1:
                print(f'imaging lens position = {lens_pos:1.2f}')
                print(f'x_before = {x:1.2f}')
                print(f'd_obj = {d_obj:1.2f}')
                print(f'd_img = {d_img:1.2f}')

            x = lens_pos - d_img
            mag = mag * d_img / d_obj
            if verbose > 1:
                print(f'x_after = {x:1.2f}')
        return x

    def calc_entrance_pupil_size(self, verbose=False):
        """
        Return the size of the entrance pupil.
        """
        sequence_prec = self.sequence[:self.get_idx_aperture_stop()]
        d_ap = self.get_aperture_stop_position(verbose=verbose)
        x = d_ap
        mag = 1.0
        for idx, lens_pos in get_lens_pos(sequence_prec)[::-1]:
            # object distance
            d_obj = x - lens_pos
            # image distance
            d_img = get_image_pos(d_obj, sequence_prec[idx].focal_length)
            if verbose > 1:
                print(f'imaging lens position = {lens_pos:1.2f}')
                print(f'magnification = {mag:1.2f}')
                print(f'd_obj = {d_obj:1.2f}')
                print(f'd_img = {d_img:1.2f}')

            x = lens_pos - d_img
            mag = mag * d_img / d_obj
            if verbose > 1:
                print(f'magnification_after = {mag:1.2f}')

        en_pupil = self.get_aperture_stop_size() * abs(mag)

        return en_pupil

    def draw_entrance_pupil(self, axis=None, color='orangered', verbose=False):
        """
        Draw the apparent entrance pupil.
        """
        if axis:
            ax = axis
        else:
            ax = self.plot_axis
        x = self.calc_entrance_pupil_position(verbose=verbose)
        a = self.calc_entrance_pupil_size(verbose=verbose)
        y_max = self.max_y

        plt_kws = dict(linewidth=1.2, linestyle='-', color=color)
        ax.plot([x, x], [a, y_max], **plt_kws)
        ax.plot([x, x], [-y_max, -a], **plt_kws)

    def _get_y_max(self, verbose=False):
        """
        Return maximum y_value in plot.
        """
        if get_max_aperture(self.sequence):
            y_max = 2 * get_max_aperture(self.sequence)
        else:
            y_max = 2 * self.max_y

        if verbose > 1:
            print(f'y_max = {y_max:1.2f}')

        return y_max

    def get_NA(self):
        """
        Return the NA of the optical system.

        This is the entrance pupil size divided by the entrance pupil
        distance.
        """
        d = self.calc_entrance_pupil_position()
        a = self.calc_entrance_pupil_size()

        return a/d

    def trace_backward(self, idx, height, no_apertures=False, extra_distance=100.0):
        """
        Trace a ray backward throught the optical system
        starting at the given index.

        Returns
        -------
        (positions, rays1, rays2)
        """
        # get only the sequence until the aperture and reverse it
        if no_apertures:
            seq_back = remove_apertures(self.sequence[:idx][::-1])
        else:
            seq_back = self.sequence[:idx][::-1]

        seq_back.append(OPE(d=extra_distance))

        # trace a ray from the given height or the edge of the
        # aperture with angle zero toward the next lense
        positions, rays1 = trace_ray((height, 0), seq_back)
        pos_back = get_pos_at_idx(idx, self.sequence) - positions

        pltkws = dict(linestyle='--', color='Grey')
        self.plot_axis.plot(pos_back, rays1[0], **pltkws)

        ## trace a ray from the given height or the edge of the
        ## aperture toward the center of the next lens
        # get index and position of the first element in the backward
        # sequence
        try:
            _, d = get_lens_pos(seq_back)[0]
        except IndexError:
            print('Nothing to track.')
            return None

        positions, rays2 = trace_ray((height, -height / d), seq_back)
        
        self.plot_axis.plot(pos_back, rays2[0], **pltkws)

        return (pos_back, rays1, rays2)

    def trace_forward(self, idx, height, no_apertures=False, extra_distance=100.0):
        """
        Trace a ray throught the optical system starting at the given
        index.

        Returns
        -------
        (positions, rays1, rays2)
        """
        # get the sequence until the aperture and reverse it
        if no_apertures:
            seq = remove_apertures(self.sequence[idx:])
        else:
            seq = self.sequence[idx:]

        seq.append(OPE(d=extra_distance))

        # trace a ray from the given height or the edge of the
        # aperture with angle zero toward the next lens
        positions, rays1 = trace_ray((height, 0), seq)

        pltkws = dict(linestyle='--', color='Grey')
        self.plot_axis.plot(positions, rays1[0], **pltkws)

        ## trace a ray from the given height or the edge of the
        ## aperture toward the center of the next lens
        # get index and position of the first element in the backward
        # sequence
        try:
            _, d = get_lens_pos(seq)[0]
        except IndexError:
            print('Nothing to track.')
            return None
        
        positions, rays2 = trace_ray((height, -height / d), seq)

        self.plot_axis.plot(positions, rays2[0], **pltkws)

        return (positions, rays1, rays2)
        
    def _check_aperture_stop_rays_backward(self, extra_distance=100.0):
        """
        Re-trace the aperture stop.
        """
        idx = self.get_idx_aperture_stop()
        a = self.get_aperture_stop_size()
        self.trace_backward(idx, a, no_apertures=True,
                            extra_distance=extra_distance)

    def _check_aperture_stop_rays_forward(self, extra_distance=100.0):
        """
        Re-trace the aperture stop.
        """
        idx = self.get_idx_aperture_stop()
        a = self.get_aperture_stop_size()
        self.trace_forward(idx, a, no_apertures=True,
                           extra_distance=extra_distance)        <|MERGE_RESOLUTION|>--- conflicted
+++ resolved
@@ -23,11 +23,7 @@
     f = focal_length
     b = get_image_pos(s, f)
     
-<<<<<<< HEAD
-    return A * b / s
-=======
     return A * b / a
->>>>>>> a25bf12c
 
 
 class OPE(object):
